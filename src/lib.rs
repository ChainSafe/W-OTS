pub mod hasher;
pub mod keys;
pub mod params;
pub mod security;
<<<<<<< HEAD
mod test_vectors;
=======

#[cfg(not(feature = "std"))]
mod std {
    pub mod error {
        pub trait Error {}
    }
}
>>>>>>> 05550a75
<|MERGE_RESOLUTION|>--- conflicted
+++ resolved
@@ -2,14 +2,11 @@
 pub mod keys;
 pub mod params;
 pub mod security;
-<<<<<<< HEAD
 mod test_vectors;
-=======
 
 #[cfg(not(feature = "std"))]
 mod std {
     pub mod error {
         pub trait Error {}
     }
-}
->>>>>>> 05550a75
+}
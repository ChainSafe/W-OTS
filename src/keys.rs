--- conflicted
+++ resolved
@@ -11,11 +11,7 @@
     pub p_seed: [u8; SEED_SIZE],
     pub chains: Option<Vec<Vec<u8>>>,
     pub secret_key: Vec<u8>,
-<<<<<<< HEAD
-    public_key: Option<Vec<u8>>,
-=======
     pub public_key: Vec<u8>,
->>>>>>> 4afd1252
     params: Params<PRFH, MSGH>,
     prf_hash: std::marker::PhantomData<PRFH>,
     msg_hash: std::marker::PhantomData<MSGH>,
@@ -26,22 +22,15 @@
     ///
     /// @WARNING: THIS WILL ONLY BE SECURE IF THE `seed` IS SECURE. If it can be guessed
     /// by an attacker then they can also derive your key.
-<<<<<<< HEAD
     pub fn from_seed(
         params: Params<PRFH, MSGH>,
         seed: [u8; SEED_SIZE],
         p_seed: [u8; SEED_SIZE],
-    ) -> Self {
-        let sk = calculate_secret_key::<PRFH, MSGH>(&params, &seed);
-        Key::<PRFH, MSGH> {
-            p_seed: p_seed,
-=======
-    pub fn from_seed(params: Params<PRFH, MSGH>, seed: [u8; SEED_SIZE]) -> Result<Self, WotsError> {
+    ) -> Result<Self, WotsError> {
         let sk = calculate_secret_key::<PRFH, MSGH>(&params, &seed);
         let public_key = calculate_public_key(&params, &seed, &sk)?;
         Ok(Key::<PRFH, MSGH> {
-            p_seed: seed,
->>>>>>> 4afd1252
+            p_seed: p_seed,
             chains: None,
             secret_key: sk,
             public_key,
@@ -57,11 +46,7 @@
         OsRng.fill_bytes(&mut seed);
         let mut p_seed = [0u8; SEED_SIZE];
         OsRng.fill_bytes(&mut p_seed);
-<<<<<<< HEAD
         Self::from_seed(params, seed, p_seed)
-=======
-        Self::from_seed(params, p_seed)
->>>>>>> 4afd1252
     }
 
     pub fn generate(&mut self) -> Result<(), WotsError> {

--- conflicted
+++ resolved
@@ -17,22 +17,12 @@
     msg_hash: std::marker::PhantomData<MSGH>,
 }
 
-<<<<<<< HEAD
 impl<PRFH: Hasher + Clone, MSGH: Hasher + Clone> Key<PRFH, MSGH> {
-    pub fn new(params: Params<PRFH, MSGH>) -> Self {
-        let mut seed = [0u8; SEED_SIZE];
-        OsRng.fill_bytes(&mut seed);
-        let mut p_seed = [0u8; SEED_SIZE];
-        OsRng.fill_bytes(&mut p_seed);
-
-=======
-impl<PRFH: Hasher, MSGH: Hasher> Key<PRFH, MSGH> {
     /// Generate new key pair from the provided `seed`.
     ///
     /// @WARNING: THIS WILL ONLY BE SECURE IF THE `seed` IS SECURE. If it can be guessed
     /// by an attacker then they can also derive your key.
     pub fn from_seed(params: Params<PRFH, MSGH>, seed: [u8; SEED_SIZE]) -> Self {
->>>>>>> 05550a75
         let sk = calculate_secret_key::<PRFH, MSGH>(&params, &seed);
 
         Key::<PRFH, MSGH> {
